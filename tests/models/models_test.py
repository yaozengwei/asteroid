--- conflicted
+++ resolved
@@ -3,13 +3,8 @@
 from torch.testing import assert_allclose
 import numpy as np
 import soundfile as sf
-<<<<<<< HEAD
 from asteroid.models import ConvTasNet, DPRNNTasNet, DPTNet, LSTMTasNet
-from asteroid.models import SuDORMRF, SuDORMRFImproved
-=======
-from asteroid.models import ConvTasNet, DPRNNTasNet, DPTNet
 from asteroid.models import SuDORMRFNet, SuDORMRFImprovedNet
->>>>>>> 8686031b
 
 
 def test_convtasnet_sep():
